--- conflicted
+++ resolved
@@ -35,14 +35,9 @@
 
 			var cert = new X509Certificate2(File.ReadAllBytes(Path.GetFullPath(@"C:\Users\" + Environment.UserName + @"\Desktop\test.pfx")), "Password");
 
-<<<<<<< HEAD
-			_client = new SimpleSocketTcpClient();
-			//_client = new SimpleSocketTcpSslClient(cert);
-=======
 
 			_client = new SimpleSocketTcpSslClient(cert);
 			// _client = new SimpleSocketTcpClient();
->>>>>>> a274bbaa
 
 			_client.ObjectSerializer = jsonSer;
 			_client.EnableExtendedAuth = true;
