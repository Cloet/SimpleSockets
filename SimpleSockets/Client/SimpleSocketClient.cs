--- conflicted
+++ resolved
@@ -231,22 +231,12 @@
 				TokenSource.Cancel();
 				IsRunning = false;
 
-<<<<<<< HEAD
 				if (Listener != null) {
 					Listener.Shutdown(SocketShutdown.Both);
 					Listener.Close();
 					Listener = null;
 					RaiseDisconnected();
 				}
-=======
-				if (Listener == null)
-					return;
-
-				Listener.Shutdown(SocketShutdown.Both);
-				Listener.Close();
-				Listener = null;
-				RaiseDisconnected();
->>>>>>> a274bbaa
 			}
 			catch (SocketException se)
 			{
