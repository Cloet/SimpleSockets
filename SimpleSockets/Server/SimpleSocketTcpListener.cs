﻿using System;
using System.Linq;
using System.Net;
using System.Net.Sockets;
using System.Threading;
using System.Threading.Tasks;
using SimpleSockets.Messaging;
using SimpleSockets.Messaging.Metadata;

namespace SimpleSockets.Server
{
	public class SimpleSocketTcpListener: SimpleSocketListener
	{
		/// <summary>
		/// Start listening on specified port and ip.
		/// <para/>The limit is the maximum amount of client which can connect at one moment. You can just fill in 'null' or "" as the ip value.
		/// That way it will automatically choose an ip to listen to. Using IPAddress.Any.
		/// </summary>
		/// <param name="ip">The ip the server will be listening to.</param>
		/// <param name="port">The port on which the server will be running.</param>
		/// <param name="limit">Optional parameter, default value is 500.</param>
		public override void StartListening(string ip, int port, int limit = 500)
		{
			if (port < 1 || port > 65535)
				throw new ArgumentOutOfRangeException(nameof(port));
			if (limit < 0)
				throw new ArgumentException("Limit cannot be under 0.");
			if (limit == 0)
				throw new ArgumentException("Limit cannot be 0.");

			Port = port;
			Ip = ip;

			var endpoint = new IPEndPoint(DetermineListenerIp(ip), port);

			TokenSource = new CancellationTokenSource();
			Token = TokenSource.Token;

			Task.Run(SendFromQueue, Token);

			Task.Run(() =>
			{
				try
				{

					using (var listener = new Socket(endpoint.AddressFamily, SocketType.Stream, ProtocolType.Tcp))
					{
						Listener = listener;
						listener.Bind(endpoint);
						listener.Listen(Limit);

						RaiseServerHasStarted();
						while (!Token.IsCancellationRequested)
						{
							CanAcceptConnections.Reset();
							listener.BeginAccept(OnClientConnect, listener);
							CanAcceptConnections.WaitOne();
						}

					}
				}
				catch (ObjectDisposedException ode)
				{
					RaiseErrorThrown(ode);
				}
				catch (SocketException se)
				{
					throw new Exception(se.ToString());
				}
			}, Token);

		}

		protected override void OnClientConnect(IAsyncResult result)
		{

			if (Token.IsCancellationRequested)
				return;

			CanAcceptConnections.Set();
			try
			{
				IClientMetadata state;

				lock (ConnectedClients)
				{
					var id = !ConnectedClients.Any() ? 1 : ConnectedClients.Keys.Max() + 1;

					state = new ClientMetadata(((Socket)result.AsyncState).EndAccept(result), id);

					//If the server shouldn't accept the IP do nothing.
					if (!IsConnectionAllowed(state))
						return;

					var client = ConnectedClients.FirstOrDefault(x => x.Value == state);

					if (client.Value == state)
					{
						id = client.Key;
						ConnectedClients.Remove(id);
						ConnectedClients.Add(id, state);
					}
					else
					{
						ConnectedClients.Add(id, state);
					}

					RaiseClientConnected(state);
				}
				Receive(state);
			}
			catch (ObjectDisposedException ode)
			{
				RaiseErrorThrown(ode);
			}
			catch (SocketException se)
			{
				RaiseErrorThrown(se);
			}

		}

		#region Receiving

		protected internal override void Receive(IClientMetadata state, int offset = 0)
		{
<<<<<<< HEAD
			try
			{

				var firstRead = true;

				while (!Token.IsCancellationRequested)
				{
					state.MreReceiving.WaitOne();
					state.MreTimeout.Reset();
=======
			try {
				var firstRead = true;

				while (!Token.IsCancellationRequested)
				{
					state.MreTimeout.Reset();
					state.MreReceiving.WaitOne();
>>>>>>> a274bbaa
					state.MreReceiving.Reset();

					if (!firstRead)
						offset = state.Buffer.Length;

					if (offset > 0)
					{
						state.UnhandledBytes = state.Buffer;
					}
<<<<<<< HEAD

					if (state.Buffer.Length < state.BufferSize)
					{
						state.ChangeBuffer(new byte[state.BufferSize]);
						if (offset > 0)
							Array.Copy(state.UnhandledBytes, 0, state.Buffer, 0, state.UnhandledBytes.Length);
					}

					firstRead = false;

					state.Listener.BeginReceive(state.Buffer, offset, state.BufferSize - offset, SocketFlags.None, ReceiveCallback, state);
					if (Timeout.TotalMilliseconds > 0 && !state.MreTimeout.WaitOne(Timeout, false))
						throw new SocketException((int)SocketError.TimedOut);
				}
			}
			catch (SocketException se) { 
				if (se.SocketErrorCode == SocketError.TimedOut)
				{
					Log("Client with id: " + state.Id + " and guid: " + state.Guid + " has timed out.");
					RaiseClientTimedOut(state);
				}else
				{
					RaiseErrorThrown(se);
				}
				Close(state.Id);
			}
			catch (Exception ex)
			{
				RaiseErrorThrown(ex);
				Close(state.Id);
=======

					if (state.Buffer.Length < state.BufferSize)
					{
						state.ChangeBuffer(new byte[state.BufferSize]);
						if (offset > 0)
							Array.Copy(state.UnhandledBytes, 0, state.Buffer, 0, state.UnhandledBytes.Length);
					}

					firstRead = false;

					state.Listener.BeginReceive(state.Buffer, offset, state.BufferSize - offset, SocketFlags.None, ReceiveCallback, state);
					if (Timeout.TotalMilliseconds > 0 && !state.MreTimeout.WaitOne((int)Timeout.TotalMilliseconds, false))
						throw new SocketException((int)SocketError.TimedOut);

				}
			}
			catch (SocketException se)
			{
				if (se.SocketErrorCode == SocketError.TimedOut)
				{
					Log("Socket has timed out.");
					RaiseClientTimedOut(state);
				}
				else
					RaiseErrorThrown(se);
			}
			catch (Exception ex)
			{
				Log("Error trying to receive from client with id:" + state.Id + " and Guid: " + state.Guid);
				RaiseErrorThrown(ex);
			}
			finally
			{
				Log("Closing socket from client with id:" + state.Id + " and Guid: " + state.Guid);
				Close(state.Id);
				Log("Socket from client with id:" + state.Id + " and Guid: " + state.Guid + " has been closed.");
>>>>>>> a274bbaa
			}
		}

		protected override async void ReceiveCallback(IAsyncResult result)
		{
			var state = (ClientMetadata)result.AsyncState;
			state.MreTimeout.Set();
			try
			{
				// Listener has already been disposed of.
				if (state.Listener == null)
				{
					Log("Unable to receive data from client, client has been disposed.");
					return;
				}

				if (!IsConnected(state.Id))
				{
					Log("Can't read a message from a disconnected client. Client: " + state.Id + " and guid: " + state.Guid + ".");
					RaiseClientDisconnected(state);
					return;
				}

<<<<<<< HEAD
					if (receive > 0) {
						if (state.UnhandledBytes != null && state.UnhandledBytes.Length > 0)
						{
							receive += state.UnhandledBytes.Length;
							state.UnhandledBytes = null;
						}

						//Does header check
						if (state.Flag == 0)
						{
							if (state.SimpleMessage == null)
								state.SimpleMessage = new SimpleMessage(state, this, Debug);
							await ParallelQueue.Enqueue(() => state.SimpleMessage.ReadBytesAndBuildMessage(receive));
						}
						else if (receive > 0)
						{
							await ParallelQueue.Enqueue(() => state.SimpleMessage.ReadBytesAndBuildMessage(receive));
						}
					}

					state.MreReceiving.Set();
=======
				var receive = state.Listener.EndReceive(result, out var soError);

				if (soError != SocketError.Success)
					throw new SocketException((int)soError);

				if (receive > 0) {
					if (state.UnhandledBytes != null && state.UnhandledBytes.Length > 0)
					{
						receive += state.UnhandledBytes.Length;
						state.UnhandledBytes = null;
					}

					//Does header check
					if (state.Flag == 0)
					{
						if (state.SimpleMessage == null)
							state.SimpleMessage = new SimpleMessage(state, this, Debug);
						await ParallelQueue.Enqueue(() => state.SimpleMessage.ReadBytesAndBuildMessage(receive));
					}
					else if (receive > 0)
					{
						await ParallelQueue.Enqueue(() => state.SimpleMessage.ReadBytesAndBuildMessage(receive));
					}
>>>>>>> a274bbaa
				}

				Log("Received " + receive + "bytes from client with id: " + state.Id + " and guid:" + state.Guid);

				state.MreReceiving.Set();
			}
			catch (SocketException se)
			{
				state.Reset();
				RaiseErrorThrown(se);
				Log("Client with id: " + state.Id + " and guid:" + state.Guid + " has thrown a socketerror.");
				Log(se);
			}
			catch (Exception ex)
			{
				state.Reset();
				RaiseErrorThrown(ex);
				Log("Error handling message from client with guid : " + state.Guid + ".");
				Log(ex);
			}
		}

		#endregion

		#region Message Sending

		protected override void BeginSendFromQueue(MessageWrapper message)
		{
			try
			{
				message.State.Listener.BeginSend(message.Data, 0, message.Data.Length, SocketFlags.None, SendCallback, message);
			}
			catch (Exception ex)
			{
				RaiseMessageFailed(message.State, message.Data, ex);
			}
		}

		/// <summary>
		/// Send bytes to client.
		/// </summary>
		/// <param name="data"></param>
		/// <param name="close"></param>
		/// <param name="partial"></param>
		/// <param name="id"></param>
		protected override void SendToSocket(byte[] data, bool close,bool partial = false, int id = -1)
		{
			var state = GetClient(id);
			try
			{
				if (state != null)
				{
					if (!IsConnected(state.Id))
					{
						//Sets client with id to disconnected
						RaiseClientDisconnected(state);
						throw new Exception("Message failed to send because the destination socket is not connected.");
					}
					else
					{
						state.Close = close;
						BlockingMessageQueue.Enqueue(new MessageWrapper(data, state, partial));
					}
				}
			}
			catch (Exception ex)
			{
				RaiseMessageFailed(state, data, ex);
			}
		}

		//End the send and invoke MessageSubmitted event.
		protected override void SendCallback(IAsyncResult result)
		{
			var message = (MessageWrapper)result.AsyncState;
			var state = message.State;

			try
			{
				state.Listener.EndSend(result);
				if (!message.Partial && state.Close)
					Close(state.Id);
			}
			catch (SocketException se)
			{
				throw new SocketException(se.ErrorCode);
			}
			catch (ObjectDisposedException ode)
			{
				throw new ObjectDisposedException(ode.ObjectName, ode.Message);
			}
			catch (Exception ex)
			{
				throw new Exception(ex.Message, ex);
			}
			finally
			{
				if (!message.Partial)
					RaiseMessageSubmitted(state, state.Close);
				message.Dispose();
			}
		}

		#endregion




	}
}<|MERGE_RESOLUTION|>--- conflicted
+++ resolved
@@ -124,7 +124,6 @@
 
 		protected internal override void Receive(IClientMetadata state, int offset = 0)
 		{
-<<<<<<< HEAD
 			try
 			{
 
@@ -134,15 +133,6 @@
 				{
 					state.MreReceiving.WaitOne();
 					state.MreTimeout.Reset();
-=======
-			try {
-				var firstRead = true;
-
-				while (!Token.IsCancellationRequested)
-				{
-					state.MreTimeout.Reset();
-					state.MreReceiving.WaitOne();
->>>>>>> a274bbaa
 					state.MreReceiving.Reset();
 
 					if (!firstRead)
@@ -152,8 +142,7 @@
 					{
 						state.UnhandledBytes = state.Buffer;
 					}
-<<<<<<< HEAD
-
+          
 					if (state.Buffer.Length < state.BufferSize)
 					{
 						state.ChangeBuffer(new byte[state.BufferSize]);
@@ -183,44 +172,6 @@
 			{
 				RaiseErrorThrown(ex);
 				Close(state.Id);
-=======
-
-					if (state.Buffer.Length < state.BufferSize)
-					{
-						state.ChangeBuffer(new byte[state.BufferSize]);
-						if (offset > 0)
-							Array.Copy(state.UnhandledBytes, 0, state.Buffer, 0, state.UnhandledBytes.Length);
-					}
-
-					firstRead = false;
-
-					state.Listener.BeginReceive(state.Buffer, offset, state.BufferSize - offset, SocketFlags.None, ReceiveCallback, state);
-					if (Timeout.TotalMilliseconds > 0 && !state.MreTimeout.WaitOne((int)Timeout.TotalMilliseconds, false))
-						throw new SocketException((int)SocketError.TimedOut);
-
-				}
-			}
-			catch (SocketException se)
-			{
-				if (se.SocketErrorCode == SocketError.TimedOut)
-				{
-					Log("Socket has timed out.");
-					RaiseClientTimedOut(state);
-				}
-				else
-					RaiseErrorThrown(se);
-			}
-			catch (Exception ex)
-			{
-				Log("Error trying to receive from client with id:" + state.Id + " and Guid: " + state.Guid);
-				RaiseErrorThrown(ex);
-			}
-			finally
-			{
-				Log("Closing socket from client with id:" + state.Id + " and Guid: " + state.Guid);
-				Close(state.Id);
-				Log("Socket from client with id:" + state.Id + " and Guid: " + state.Guid + " has been closed.");
->>>>>>> a274bbaa
 			}
 		}
 
@@ -244,7 +195,6 @@
 					return;
 				}
 
-<<<<<<< HEAD
 					if (receive > 0) {
 						if (state.UnhandledBytes != null && state.UnhandledBytes.Length > 0)
 						{
@@ -266,31 +216,7 @@
 					}
 
 					state.MreReceiving.Set();
-=======
-				var receive = state.Listener.EndReceive(result, out var soError);
-
-				if (soError != SocketError.Success)
-					throw new SocketException((int)soError);
-
-				if (receive > 0) {
-					if (state.UnhandledBytes != null && state.UnhandledBytes.Length > 0)
-					{
-						receive += state.UnhandledBytes.Length;
-						state.UnhandledBytes = null;
-					}
-
-					//Does header check
-					if (state.Flag == 0)
-					{
-						if (state.SimpleMessage == null)
-							state.SimpleMessage = new SimpleMessage(state, this, Debug);
-						await ParallelQueue.Enqueue(() => state.SimpleMessage.ReadBytesAndBuildMessage(receive));
-					}
-					else if (receive > 0)
-					{
-						await ParallelQueue.Enqueue(() => state.SimpleMessage.ReadBytesAndBuildMessage(receive));
-					}
->>>>>>> a274bbaa
+
 				}
 
 				Log("Received " + receive + "bytes from client with id: " + state.Id + " and guid:" + state.Guid);
