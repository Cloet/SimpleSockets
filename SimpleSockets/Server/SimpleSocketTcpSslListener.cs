﻿using System;
using System.IO;
using System.Linq;
using System.Net;
using System.Net.Security;
using System.Net.Sockets;
using System.Security.Authentication;
using System.Security.Cryptography.X509Certificates;
using System.Threading;
using System.Threading.Tasks;
using SimpleSockets.Messaging;
using SimpleSockets.Messaging.Metadata;

namespace SimpleSockets.Server
{

	public class SimpleSocketTcpSslListener: SimpleSocketListener
	{

		#region Vars

		private readonly X509Certificate2 _serverCertificate = null;
		// private readonly ManualResetEvent _mreRead = new ManualResetEvent(true);
		private readonly ManualResetEvent _mreWriting = new ManualResetEvent(true);
		private readonly TlsProtocol _tlsProtocol;

		public bool AcceptInvalidCertificates { get; set; }
		public bool MutualAuthentication { get; set; }

		#endregion

		#region Constructor

		/// <summary>
		/// Creates a new SSL listener.
		/// cert = is the path of the certificate.
		/// certPass = is the password of the certificate.
		/// </summary>
		/// <param name="cert"></param>
		/// <param name="certPass"></param>
		/// <param name="tlsProtocol"></param>
		/// <param name="acceptInvalidCertificates"></param>
		public SimpleSocketTcpSslListener(string cert, string certPass, TlsProtocol tlsProtocol = TlsProtocol.Tls12, bool acceptInvalidCertificates = true, bool mutualAuth = false) : base()
		{
			if (string.IsNullOrEmpty(cert))
				throw new ArgumentNullException(nameof(cert));

			AcceptInvalidCertificates = acceptInvalidCertificates;
			MutualAuthentication = mutualAuth;
			_tlsProtocol = tlsProtocol;

			if (string.IsNullOrEmpty(certPass))
				_serverCertificate = new X509Certificate2(File.ReadAllBytes(Path.GetFullPath(cert)));
			else
				_serverCertificate = new X509Certificate2(File.ReadAllBytes(Path.GetFullPath(cert)), certPass);

		}

		public SimpleSocketTcpSslListener(X509Certificate2 certificate, TlsProtocol tlsProctocol = TlsProtocol.Tls12, bool acceptInvalidCertificates = true, bool mutualAuth = false): base()
		{
			if (certificate == null)
				throw new ArgumentNullException(nameof(certificate));

			AcceptInvalidCertificates = acceptInvalidCertificates;
			MutualAuthentication = mutualAuth;
			_tlsProtocol = tlsProctocol;

			_serverCertificate = certificate;
		}

		#endregion

		#region StartServer

		/// <summary>
		/// Starts the server.
		/// </summary>
		/// <param name="ip"></param>
		/// <param name="port"></param>
		/// <param name="limit"></param>
		public override void StartListening(string ip, int port, int limit = 500)
		{
			if (port < 1)
				throw new ArgumentOutOfRangeException(nameof(port));
			if (limit < 0)
				throw new ArgumentException("Limit cannot be under 0.");
			if (limit == 0)
				throw new ArgumentException("Limit cannot be 0.");


			Port = port;
			Ip = ip;

			var endpoint = new IPEndPoint(DetermineListenerIp(ip), port);

			TokenSource = new CancellationTokenSource();
			Token = TokenSource.Token;

			Task.Run(SendFromQueue, Token);

			Task.Run(() =>
			{
				try
				{
					using (var listener = new Socket(endpoint.AddressFamily, SocketType.Stream, ProtocolType.Tcp))
					{
						Listener = listener;
						listener.Bind(endpoint);
						listener.Listen(Limit);

						RaiseServerHasStarted();
						while (!Token.IsCancellationRequested)
						{
							CanAcceptConnections.Reset();
							listener.BeginAccept(this.OnClientConnect, listener);
							CanAcceptConnections.WaitOne();
						}
					}
				}
				catch (SocketException se)
				{
					throw new Exception(se.ToString());
				}
			}, Token);
		}

		protected override void OnClientConnect(IAsyncResult result)
		{
			CanAcceptConnections.Set();
			try
			{
				IClientMetadata state;
				int id;

				lock (ConnectedClients)
				{
					id = !ConnectedClients.Any() ? 1 : ConnectedClients.Keys.Max() + 1;

					state = new ClientMetadata(((Socket) result.AsyncState).EndAccept(result), id);

					ConnectedClients.Add(id, state);
				}

				//If the server shouldn't accept the IP do nothing.
				if (!IsConnectionAllowed(state))
					return;

				var stream = new NetworkStream(state.Listener);

				//Create SslStream
				state.SslStream = new SslStream(stream, false,AcceptCertificate);

				Task.Run(() =>
				{
					var success = Authenticate(state).Result;

					if (success)
					{
						RaiseClientConnected(state);
						Receive(state);
					}
					else
					{
						lock (ConnectedClients)
						{
							ConnectedClients.Remove(id);
						}
						RaiseLog("Unable to authenticate server.");
						// throw new AuthenticationException("Unable to authenticate server.");
					}

				}, new CancellationTokenSource(10000).Token);

			}
			catch (Exception ex)
			{
				RaiseLog(ex);
				RaiseErrorThrown(ex);
			}
		}

		#endregion

		#region Ssl Auth

		private bool AcceptCertificate(object sender, X509Certificate certificate, X509Chain chain, SslPolicyErrors sslPolicy)
		{
			return !AcceptInvalidCertificates ? _serverCertificate.Verify() : AcceptInvalidCertificates;
		}

		private async Task<bool> Authenticate(IClientMetadata state)
		{
			try
			{
				SslProtocols protocol;

				switch (_tlsProtocol)
				{
					case TlsProtocol.Tls10:
						protocol = SslProtocols.Tls;
						break;
					case TlsProtocol.Tls11:
						protocol = SslProtocols.Tls11;
						break;
					case TlsProtocol.Tls12:
						protocol = SslProtocols.Tls12;
						break;
					default:
						throw new ArgumentOutOfRangeException();
				}

				await state.SslStream.AuthenticateAsServerAsync(_serverCertificate, true, protocol, false);

				if (!state.SslStream.IsEncrypted)
				{
					throw new Exception("Stream from client " + state.Id + " is not encrypted.");
				}

				if (!state.SslStream.IsAuthenticated)
				{
					throw new Exception("Stream from client " + state.Id + " not authenticated.");
				}

				if (MutualAuthentication && !state.SslStream.IsMutuallyAuthenticated)
				{
					throw new AuthenticationException("Failed to mutually authenticate.");
				}
				
				RaiseAuthSuccess(state);
				return true;
			}
			catch (Exception ex)
			{
				RaiseAuthFailed(state);
				RaiseErrorThrown(ex);
				RaiseLog("Failed to authenticate ssl certificate.");
				return false;
			}
		}

		#endregion

		#region Sending

		protected override void BeginSendFromQueue(MessageWrapper message)
		{
			try
			{
				_mreWriting.WaitOne();
				_mreWriting.Reset();
				message.State.SslStream.BeginWrite(message.Data, 0, message.Data.Length, SendCallback, message);
			}
			catch (Exception ex)
			{
				if (message.State != null)
				{
					RaiseLog("A message failed to send to client with ip: " + message.State?.RemoteIPv4);
					RaiseMessageFailed(message.State, message.Data, ex);
				}
				else
					RaiseLog("Faild to send a message to client.");
			}
		}

		protected override void SendCallback(IAsyncResult result)
		{
			var message = (MessageWrapper) result.AsyncState;
			var state = message.State;

			try
			{
				state.SslStream.EndWrite(result);
				_mreWriting.Set();
				if (!message.Partial && state.Close)
					Close(state.Id);
			}
			catch (SocketException se)
			{
				throw new SocketException(se.ErrorCode);
			}
			catch (ObjectDisposedException ode)
			{
				throw new ObjectDisposedException(ode.ObjectName, ode.Message);
			}
			catch (Exception ex)
			{
				throw new Exception(ex.Message, ex);
			}
			finally
			{
				if (!message.Partial)
					RaiseMessageSubmitted(state, state.Close);
				message.Dispose();
			}
		}

		protected override void SendToSocket(byte[] payLoad, bool close, bool partial = false, int id = -1)
		{
			var state = GetClient(id);

			try
			{
				if (state == null)
					throw new Exception("Client does not exist.");

				if (!IsConnected(id))
				{
					RaiseClientDisconnected(state);
					Close(id);
					throw new Exception("Message failed to send because the destination socket is not connected.");
				}

				state.Close = close;
				BlockingMessageQueue.Enqueue(new MessageWrapper(payLoad, state, partial));
			}
			catch (Exception ex)
			{
				RaiseMessageFailed(state, payLoad, ex);
			}
		}

		#endregion

		#region Receive

		protected internal override void Receive(IClientMetadata state, int offset = 0)
		{
			try
			{
				var firstRead = true;
				
				while (!Token.IsCancellationRequested)
				{
					state.MreTimeout.Reset();
					state.MreReceiving.WaitOne();
					state.MreTimeout.Reset();
					state.MreReceiving.Reset();

					if (!firstRead && state.Buffer.Length != state.BufferSize)
						offset = state.Buffer.Length;

					if (offset > 0)
						state.UnhandledBytes = state.Buffer;

					if (state.Buffer.Length < state.BufferSize)
					{
						state.ChangeBuffer(new byte[state.BufferSize]);
						if (offset > 0)
							Array.Copy(state.UnhandledBytes, 0, state.Buffer, 0, state.UnhandledBytes.Length);
					}

					firstRead = false;

					var sslStream = state.SslStream;
					state.MreRead.WaitOne();
					state.MreRead.Reset();
					sslStream.BeginRead(state.Buffer, offset, state.BufferSize - offset, ReceiveCallback, state);
<<<<<<< HEAD
					if (Timeout.TotalMilliseconds > 0 && !state.MreTimeout.WaitOne(Timeout, false))
						throw new SocketException((int)SocketError.TimedOut);
=======
					if (Timeout.TotalMilliseconds > 0 && !state.MreTimeout.WaitOne((int)Timeout.TotalMilliseconds, false)) { 
						throw new SocketException((int) SocketError.TimedOut);
					}
				}
			}
			catch (SocketException se) {
				if (se.SocketErrorCode == SocketError.TimedOut)
				{
					Log("Socket has timed out.");
					RaiseClientTimedOut(state);
>>>>>>> a274bbaa
				}
				else
					RaiseErrorThrown(se);
			}
			catch (Exception ex)
			{
				Log("Error trying to receive from client with id:" + state.Id + " and Guid: " + state.Guid);
				RaiseErrorThrown(ex);
			}
			finally {
				Log("Closing socket from client with id:" + state.Id + " and Guid: " + state.Guid);
				Close(state.Id);
				Log("Socket from client with id:" + state.Id + " and Guid: " + state.Guid +" has been closed.");
			}
		}

		protected override async void ReceiveCallback(IAsyncResult result)
		{
			var state = (ClientMetadata)result.AsyncState;
			state.MreTimeout.Set();
			try
			{

				// Listener has already been disposed of.
				if (state.Listener == null || state.SslStream == null) {
					Log("Unable to read sslstream, client has been disposed.");
					return;
				}

				if (!IsConnected(state.Id)) {
					Log("Can't read a message from a disconnected client. Client: " + state.Id + " and guid: " + state.Guid + ".");
					RaiseClientDisconnected(state);
					return;
				}

				var receive = state.SslStream.EndRead(result);

<<<<<<< HEAD

					if (receive > 0) {
						if (state.UnhandledBytes != null && state.UnhandledBytes.Length > 0)
						{
							receive += state.UnhandledBytes.Length;
							state.UnhandledBytes = null;
						}

						if (state.Flag == 0)
						{
							if (state.SimpleMessage == null)
								state.SimpleMessage = new SimpleMessage(state, this, Debug);
							await ParallelQueue.Enqueue(() => state.SimpleMessage.ReadBytesAndBuildMessage(receive));
						}
						else if (receive > 0)
							await ParallelQueue.Enqueue(() => state.SimpleMessage.ReadBytesAndBuildMessage(receive));
					}

					state.MreReceiving.Set();
					state.MreRead.Set();
=======
				if (receive > 0)
				{
					if (state.UnhandledBytes != null && state.UnhandledBytes.Length > 0)
					{
						receive += state.UnhandledBytes.Length;
						state.UnhandledBytes = null;
					}

					if (state.Flag == 0)
					{
						if (state.SimpleMessage == null)
							state.SimpleMessage = new SimpleMessage(state, this, Debug);
						await ParallelQueue.Enqueue(() => state.SimpleMessage.ReadBytesAndBuildMessage(receive));
					}
					else if (receive > 0)
						await ParallelQueue.Enqueue(() => state.SimpleMessage.ReadBytesAndBuildMessage(receive));
>>>>>>> a274bbaa
				}

				Log("Received " + receive + "bytes from client with id: " + state.Id + " and guid:" + state.Guid);

				state.MreReceiving.Set();
				state.MreRead.Set();

			}
			catch (SocketException se) {
				state.Reset();
				RaiseErrorThrown(se);
				Log("Client with id: " + state.Id + " and guid:" + state.Guid + " has thrown a socketerror.");
				Log(se);
			} 
			catch (Exception ex)
			{
				state.Reset();
				Log("Error handling message from client with guid : " + state.Guid + ".");
				Log(ex);
				RaiseErrorThrown(ex);
			}
		}

		#endregion

		/// <summary>
		/// Disposes of the AsyncSocketSslListener.
		/// </summary>
		public override void Dispose()
		{
			try
			{
				base.Dispose();
				_mreWriting.Dispose();
			}
			catch (Exception ex)
			{
				throw new Exception("Error trying to dispose of " + nameof(SimpleSocketTcpSslListener) + " class.", ex);
			}

		}

	}
}<|MERGE_RESOLUTION|>--- conflicted
+++ resolved
@@ -355,21 +355,9 @@
 					state.MreRead.WaitOne();
 					state.MreRead.Reset();
 					sslStream.BeginRead(state.Buffer, offset, state.BufferSize - offset, ReceiveCallback, state);
-<<<<<<< HEAD
+          
 					if (Timeout.TotalMilliseconds > 0 && !state.MreTimeout.WaitOne(Timeout, false))
 						throw new SocketException((int)SocketError.TimedOut);
-=======
-					if (Timeout.TotalMilliseconds > 0 && !state.MreTimeout.WaitOne((int)Timeout.TotalMilliseconds, false)) { 
-						throw new SocketException((int) SocketError.TimedOut);
-					}
-				}
-			}
-			catch (SocketException se) {
-				if (se.SocketErrorCode == SocketError.TimedOut)
-				{
-					Log("Socket has timed out.");
-					RaiseClientTimedOut(state);
->>>>>>> a274bbaa
 				}
 				else
 					RaiseErrorThrown(se);
@@ -406,8 +394,6 @@
 				}
 
 				var receive = state.SslStream.EndRead(result);
-
-<<<<<<< HEAD
 
 					if (receive > 0) {
 						if (state.UnhandledBytes != null && state.UnhandledBytes.Length > 0)
@@ -428,24 +414,7 @@
 
 					state.MreReceiving.Set();
 					state.MreRead.Set();
-=======
-				if (receive > 0)
-				{
-					if (state.UnhandledBytes != null && state.UnhandledBytes.Length > 0)
-					{
-						receive += state.UnhandledBytes.Length;
-						state.UnhandledBytes = null;
-					}
-
-					if (state.Flag == 0)
-					{
-						if (state.SimpleMessage == null)
-							state.SimpleMessage = new SimpleMessage(state, this, Debug);
-						await ParallelQueue.Enqueue(() => state.SimpleMessage.ReadBytesAndBuildMessage(receive));
-					}
-					else if (receive > 0)
-						await ParallelQueue.Enqueue(() => state.SimpleMessage.ReadBytesAndBuildMessage(receive));
->>>>>>> a274bbaa
+
 				}
 
 				Log("Received " + receive + "bytes from client with id: " + state.Id + " and guid:" + state.Guid);
