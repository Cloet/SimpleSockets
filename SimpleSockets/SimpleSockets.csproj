﻿<Project Sdk="Microsoft.NET.Sdk">

  <PropertyGroup>
    <TargetFramework>netstandard2.0</TargetFramework>
    <Description>Stable Release of an Async Client Server implementation supporting Ssl.
See https://github.com/Cloet/SimpleSockets for more info.</Description>
    <PackageId>SimpleSockets</PackageId>
<<<<<<< HEAD
    <Version>1.1.6</Version>
=======
>>>>>>> c51e2f33
    <PackageLicenseFile>LICENSE</PackageLicenseFile>
    <PackageTags>SimpleSockets AsyncClientServer Tcp Ssl Socket</PackageTags>
    <PackageProjectUrl>https://github.com/Cloet/SimpleSockets</PackageProjectUrl>
    <RepositoryUrl>https://github.com/Cloet/SimpleSockets</RepositoryUrl>
    <RepositoryType>open source</RepositoryType>
    <PackageReleaseNotes></PackageReleaseNotes>
    <SignAssembly>false</SignAssembly>
<<<<<<< HEAD
    <AssemblyVersion>1.1.6.0</AssemblyVersion>
    <FileVersion>1.1.6.0</FileVersion>
    <GeneratePackageOnBuild>true</GeneratePackageOnBuild>
    <Authors>Cloet</Authors>
    <Company>Cloet</Company>
=======
    <AssemblyVersion>1.1.2.0</AssemblyVersion>
    <FileVersion>1.1.2.0</FileVersion>
    <GeneratePackageOnBuild>false</GeneratePackageOnBuild>
>>>>>>> c51e2f33
  </PropertyGroup>

  <ItemGroup>
    <Folder Include="Messaging\Cryptography\" />
  </ItemGroup>

  <ItemGroup>
    <None Include="..\LICENSE">
      <Pack>True</Pack>
      <PackagePath></PackagePath>
    </None>
  </ItemGroup>

</Project><|MERGE_RESOLUTION|>--- conflicted
+++ resolved
@@ -5,10 +5,6 @@
     <Description>Stable Release of an Async Client Server implementation supporting Ssl.
 See https://github.com/Cloet/SimpleSockets for more info.</Description>
     <PackageId>SimpleSockets</PackageId>
-<<<<<<< HEAD
-    <Version>1.1.6</Version>
-=======
->>>>>>> c51e2f33
     <PackageLicenseFile>LICENSE</PackageLicenseFile>
     <PackageTags>SimpleSockets AsyncClientServer Tcp Ssl Socket</PackageTags>
     <PackageProjectUrl>https://github.com/Cloet/SimpleSockets</PackageProjectUrl>
@@ -16,17 +12,6 @@
     <RepositoryType>open source</RepositoryType>
     <PackageReleaseNotes></PackageReleaseNotes>
     <SignAssembly>false</SignAssembly>
-<<<<<<< HEAD
-    <AssemblyVersion>1.1.6.0</AssemblyVersion>
-    <FileVersion>1.1.6.0</FileVersion>
-    <GeneratePackageOnBuild>true</GeneratePackageOnBuild>
-    <Authors>Cloet</Authors>
-    <Company>Cloet</Company>
-=======
-    <AssemblyVersion>1.1.2.0</AssemblyVersion>
-    <FileVersion>1.1.2.0</FileVersion>
-    <GeneratePackageOnBuild>false</GeneratePackageOnBuild>
->>>>>>> c51e2f33
   </PropertyGroup>
 
   <ItemGroup>
